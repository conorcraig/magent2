from __future__ import annotations

import asyncio
import json
from collections.abc import Iterable

import httpx
import pytest
from httpx import ASGITransport

from magent2.bus.interface import Bus, BusMessage
from magent2.models.envelope import MessageEnvelope


class InMemoryBus(Bus):
    def __init__(self) -> None:
        self._topics: dict[str, list[BusMessage]] = {}

    def publish(self, topic: str, message: BusMessage) -> str:
        self._topics.setdefault(topic, []).append(message)
        return message.id

    def read(
        self,
        topic: str,
        last_id: str | None = None,
        limit: int = 100,
    ) -> Iterable[BusMessage]:
        items = self._topics.get(topic, [])
        if last_id is None:
            return list(items[-limit:])
        start = 0
        for i, m in enumerate(items):
            if m.id == last_id:
                start = i + 1
                break
        return list(items[start : start + limit])

    def read_blocking(
        self,
        topic: str,
        last_id: str | None = None,
        limit: int = 100,
        block_ms: int = 1000,
    ) -> Iterable[BusMessage]:
        return self.read(topic, last_id=last_id, limit=limit)


@pytest.mark.asyncio
async def test_gateway_send_publishes_to_chat_topic() -> None:
    from magent2.gateway.app import create_app

    bus = InMemoryBus()
    app = create_app(bus)

    env = MessageEnvelope(
        conversation_id="conv_send_1",
        sender="user:alice",
        recipient="agent:DevAgent",
        type="message",
        content="hello",
    )

    async with httpx.AsyncClient(
        transport=ASGITransport(app=app), base_url="http://test"
    ) as client:
        resp = await client.post("/send", json=env.model_dump(mode="json"))
        assert resp.status_code == 200
        body = resp.json()
        assert body["status"] == "ok"
        assert body["topic"] == "chat:conv_send_1"

    published = bus._topics.get("chat:conv_send_1", [])
    assert len(published) == 1
    assert published[0].payload["conversation_id"] == "conv_send_1"
    assert published[0].payload["content"] == "hello"


@pytest.mark.asyncio
async def test_gateway_send_validation_errors_with_422() -> None:
    from magent2.gateway.app import create_app

    bus = InMemoryBus()
    app = create_app(bus)

    # Missing required fields (e.g., recipient)
    bad_payload = {
        "id": "abc",
        "conversation_id": "c1",
        "sender": "user:alice",
        # recipient missing
        "type": "message",
        "content": "hi",
    }

    async with httpx.AsyncClient(
        transport=ASGITransport(app=app), base_url="http://test"
    ) as client:
        resp = await client.post("/send", json=bad_payload)
        assert resp.status_code == 422


@pytest.mark.asyncio
async def test_gateway_ready_endpoint_ok() -> None:
    from magent2.gateway.app import create_app

    bus = InMemoryBus()
    app = create_app(bus)

    async with httpx.AsyncClient(
        transport=ASGITransport(app=app), base_url="http://test"
    ) as client:
        resp = await client.get("/ready")
        assert resp.status_code == 200
        assert resp.json().get("status") == "ok"


@pytest.mark.asyncio
async def test_gateway_stream_relays_sse_events() -> None:
    from magent2.gateway.app import create_app

    bus = InMemoryBus()
    app = create_app(bus)

    conversation_id = "conv_stream_1"
    stream_topic = f"stream:{conversation_id}"

    async def publisher() -> None:
        await asyncio.sleep(0.05)
        bus.publish(
            stream_topic,
            BusMessage(
                topic=stream_topic,
                payload={
                    "event": "token",
                    "conversation_id": conversation_id,
                    "text": "Hi",
                    "index": 0,
                },
            ),
        )
        await asyncio.sleep(0.05)
        bus.publish(
            stream_topic,
            BusMessage(
                topic=stream_topic,
                payload={
                    "event": "token",
                    "conversation_id": conversation_id,
                    "text": " there",
                    "index": 1,
                },
            ),
        )
        await asyncio.sleep(0.05)
        bus.publish(
            stream_topic,
            BusMessage(
                topic=stream_topic,
                payload={
                    "event": "output",
                    "conversation_id": conversation_id,
                    "text": "Done",
                },
            ),
        )

    async with httpx.AsyncClient(
        transport=ASGITransport(app=app), base_url="http://test"
    ) as client:
        pub_task = asyncio.create_task(publisher())

        async with client.stream("GET", f"/stream/{conversation_id}?max_events=3") as resp:
            assert resp.status_code == 200
            assert resp.headers.get("content-type", "").startswith("text/event-stream")
            seen: list[dict] = []
            async for line in resp.aiter_lines():
                if not line:
                    continue
                if line.startswith("data: "):
                    payload = json.loads(line[len("data: ") :])
                    seen.append(payload)
                    if len(seen) == 3:
                        break

        await pub_task

    assert seen[0]["event"] == "token"
    assert seen[0]["text"] == "Hi"
    assert seen[1]["event"] == "token"
    assert seen[1]["text"] == " there"
    assert seen[2]["event"] == "output"
    assert seen[2]["text"] == "Done"


@pytest.mark.asyncio
<<<<<<< HEAD
async def test_gateway_stream_applies_payload_cap(monkeypatch: pytest.MonkeyPatch) -> None:
    from magent2.gateway.app import create_app

    # Cap very small to force truncation
    monkeypatch.setenv("GATEWAY_SSE_MAX_BYTES", "32")

    bus = InMemoryBus()
    app = create_app(bus)

    conversation_id = "conv_stream_cap"
    stream_topic = f"stream:{conversation_id}"

    # Publish a large payload event
    big_text = "x" * 500
    bus.publish(
        stream_topic,
        BusMessage(
            topic=stream_topic,
            payload={
                "event": "output",
                "conversation_id": conversation_id,
                "text": big_text,
            },
=======
async def test_gateway_stream_emits_sse_ids_and_supports_last_event_id() -> None:
    from magent2.gateway.app import create_app

    bus = InMemoryBus()
    app = create_app(bus)

    conversation_id = "conv_stream_resume"
    stream_topic = f"stream:{conversation_id}"

    # Publish two events up front
    first_id = bus.publish(
        stream_topic,
        BusMessage(
            topic=stream_topic,
            payload={"event": "token", "conversation_id": conversation_id, "text": "A", "index": 0},
        ),
    )
    _ = bus.publish(
        stream_topic,
        BusMessage(
            topic=stream_topic,
            payload={"event": "token", "conversation_id": conversation_id, "text": "B", "index": 1},
>>>>>>> 6a308102
        ),
    )

    async with httpx.AsyncClient(
        transport=ASGITransport(app=app), base_url="http://test"
    ) as client:
<<<<<<< HEAD
        async with client.stream("GET", f"/stream/{conversation_id}?max_events=1") as resp:
            assert resp.status_code == 200
            payload = None
            async for line in resp.aiter_lines():
                if line.startswith("data: "):
                    payload = json.loads(line[len("data: ") :])
                    break
    assert payload is not None
    # Expect a truncated summary with event preserved (or 'truncated') and a flag
    assert payload.get("truncated") is True
    assert payload.get("event") in {"output", "truncated"}
=======
        # First request: read one event and capture its id
        sse_id: str | None = None
        async with client.stream("GET", f"/stream/{conversation_id}?max_events=1") as resp:
            async for line in resp.aiter_lines():
                if line.startswith("id: "):
                    sse_id = line[len("id: ") :].strip()
                if line.startswith("data: "):
                    break
        assert sse_id == first_id

        # Resume from the first id; we should receive only the second token ("B")
        headers = {"Last-Event-ID": sse_id or ""}
        async with client.stream(
            "GET", f"/stream/{conversation_id}?max_events=1", headers=headers
        ) as resp:
            payloads: list[dict] = []
            async for line in resp.aiter_lines():
                if line.startswith("data: "):
                    payloads.append(json.loads(line[len("data: ") :]))
                    break
        assert len(payloads) == 1
        assert payloads[0]["text"] == "B"
>>>>>>> 6a308102


@pytest.mark.asyncio
async def test_gateway_send_emits_user_message_event_to_stream() -> None:
    from magent2.gateway.app import create_app

    bus = InMemoryBus()
    app = create_app(bus)

    conversation_id = "conv_stream_user"
    stream_topic = f"stream:{conversation_id}"

    env = MessageEnvelope(
        conversation_id=conversation_id,
        sender="user:alice",
        recipient="agent:DevAgent",
        type="message",
        content="hi there",
    )

    async with httpx.AsyncClient(
        transport=ASGITransport(app=app), base_url="http://test"
    ) as client:
        resp = await client.post("/send", json=env.model_dump(mode="json"))
        assert resp.status_code == 200

    # Validate that a user_message event was published to the stream topic
    published = bus._topics.get(stream_topic, [])
    assert len(published) == 1
    payload = published[0].payload
    assert payload.get("event") == "user_message"
    assert payload.get("conversation_id") == conversation_id
    assert payload.get("sender") == "user:alice"
    assert payload.get("text") == "hi there"
    # created_at should be an ISO8601/RFC3339 string
    assert isinstance(payload.get("created_at"), str)


@pytest.mark.asyncio
async def test_gateway_stream_relays_tool_step_events() -> None:
    from magent2.gateway.app import create_app

    bus = InMemoryBus()
    app = create_app(bus)

    conversation_id = "conv_tool_sse"
    stream_topic = f"stream:{conversation_id}"

    async def publisher() -> None:
        await asyncio.sleep(0.02)
        bus.publish(
            stream_topic,
            BusMessage(
                topic=stream_topic,
                payload={
                    "event": "tool_step",
                    "conversation_id": conversation_id,
                    "name": "todo.create",
                    "args": {"conversation_id": conversation_id},
                    "status": "start",
                    "tool_call_id": "tc_test_1",
                },
            ),
        )
        await asyncio.sleep(0.02)
        bus.publish(
            stream_topic,
            BusMessage(
                topic=stream_topic,
                payload={
                    "event": "tool_step",
                    "conversation_id": conversation_id,
                    "name": "todo.create",
                    "args": {},
                    "status": "success",
                    "result_summary": "created:123",
                    "tool_call_id": "tc_test_1",
                    "duration_ms": 5,
                },
            ),
        )

    async with httpx.AsyncClient(
        transport=ASGITransport(app=app), base_url="http://test"
    ) as client:
        pub_task = asyncio.create_task(publisher())

        async with client.stream("GET", f"/stream/{conversation_id}?max_events=2") as resp:
            assert resp.status_code == 200
            seen: list[dict] = []
            async for line in resp.aiter_lines():
                if not line:
                    continue
                if line.startswith("data: "):
                    payload = json.loads(line[len("data: ") :])
                    seen.append(payload)
                    if len(seen) == 2:
                        break

        await pub_task

    assert [e.get("status") for e in seen] == ["start", "success"]
    assert seen[1].get("result_summary") == "created:123"


@pytest.mark.asyncio
async def test_gateway_stream_relays_tool_error_event() -> None:
    from magent2.gateway.app import create_app

    bus = InMemoryBus()
    app = create_app(bus)

    conversation_id = "conv_term_err"
    stream_topic = f"stream:{conversation_id}"

    async def publisher() -> None:
        await asyncio.sleep(0.02)
        bus.publish(
            stream_topic,
            BusMessage(
                topic=stream_topic,
                payload={
                    "event": "tool_step",
                    "conversation_id": conversation_id,
                    "name": "terminal.run",
                    "args": {},
                    "status": "error",
                    "error": "Command 'uname' is not allowed",
                    "tool_call_id": "tc_test_2",
                },
            ),
        )

    async with httpx.AsyncClient(
        transport=ASGITransport(app=app), base_url="http://test"
    ) as client:
        pub_task = asyncio.create_task(publisher())

        async with client.stream("GET", f"/stream/{conversation_id}?max_events=1") as resp:
            assert resp.status_code == 200
            seen: list[dict] = []
            async for line in resp.aiter_lines():
                if not line:
                    continue
                if line.startswith("data: "):
                    payload = json.loads(line[len("data: ") :])
                    seen.append(payload)
                    break

        await pub_task

    assert seen and seen[0].get("status") == "error"
    assert "not allowed" in (seen[0].get("error") or "")<|MERGE_RESOLUTION|>--- conflicted
+++ resolved
@@ -194,31 +194,6 @@
 
 
 @pytest.mark.asyncio
-<<<<<<< HEAD
-async def test_gateway_stream_applies_payload_cap(monkeypatch: pytest.MonkeyPatch) -> None:
-    from magent2.gateway.app import create_app
-
-    # Cap very small to force truncation
-    monkeypatch.setenv("GATEWAY_SSE_MAX_BYTES", "32")
-
-    bus = InMemoryBus()
-    app = create_app(bus)
-
-    conversation_id = "conv_stream_cap"
-    stream_topic = f"stream:{conversation_id}"
-
-    # Publish a large payload event
-    big_text = "x" * 500
-    bus.publish(
-        stream_topic,
-        BusMessage(
-            topic=stream_topic,
-            payload={
-                "event": "output",
-                "conversation_id": conversation_id,
-                "text": big_text,
-            },
-=======
 async def test_gateway_stream_emits_sse_ids_and_supports_last_event_id() -> None:
     from magent2.gateway.app import create_app
 
@@ -241,26 +216,12 @@
         BusMessage(
             topic=stream_topic,
             payload={"event": "token", "conversation_id": conversation_id, "text": "B", "index": 1},
->>>>>>> 6a308102
         ),
     )
 
     async with httpx.AsyncClient(
         transport=ASGITransport(app=app), base_url="http://test"
     ) as client:
-<<<<<<< HEAD
-        async with client.stream("GET", f"/stream/{conversation_id}?max_events=1") as resp:
-            assert resp.status_code == 200
-            payload = None
-            async for line in resp.aiter_lines():
-                if line.startswith("data: "):
-                    payload = json.loads(line[len("data: ") :])
-                    break
-    assert payload is not None
-    # Expect a truncated summary with event preserved (or 'truncated') and a flag
-    assert payload.get("truncated") is True
-    assert payload.get("event") in {"output", "truncated"}
-=======
         # First request: read one event and capture its id
         sse_id: str | None = None
         async with client.stream("GET", f"/stream/{conversation_id}?max_events=1") as resp:
@@ -283,7 +244,6 @@
                     break
         assert len(payloads) == 1
         assert payloads[0]["text"] == "B"
->>>>>>> 6a308102
 
 
 @pytest.mark.asyncio
