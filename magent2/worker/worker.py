from __future__ import annotations

import os
import random
import time
import traceback
import uuid
from collections.abc import Iterable
from typing import Any, Protocol

from magent2.bus.interface import Bus, BusMessage
from magent2.models.envelope import BaseStreamEvent, MessageEnvelope
from magent2.observability import get_json_logger, get_metrics, use_run_context


class Runner(Protocol):
    """Protocol for the Agents SDK runner used by the Worker.

    Implementations must provide a streamed run interface that yields stream events.
    """

    def stream_run(
        self,
        envelope: MessageEnvelope,
    ) -> Iterable[BaseStreamEvent | dict[str, Any]]: ...


class Worker:
    """Agent Worker that reads inbound messages, runs the agent, and publishes stream events.

    - Subscribes to inbound topic: ``chat:{agent_name}``.
    - Publishes streamed events to: ``stream:{conversation_id}``.
    - Enforces at most one processed message per conversation per drain to avoid concurrency.
    """

    def __init__(self, agent_name: str, bus: Bus, runner: Runner) -> None:
        self._agent_name = agent_name
        self._bus = bus
        self._runner = runner
        self._last_inbound_id: str | None = None
        # In-memory fallbacks for idempotency and single-flight when Redis is not available
        self._processed_by_conversation: dict[str, set[str]] = {}
        self._locks_in_memory: set[str] = set()

    @property
    def agent_name(self) -> str:
        return self._agent_name

    def process_available(self, limit: int = 100) -> int:
        """Process available inbound messages once and return count processed.

        Processes at most one message per conversation in a single invocation.
        """
        inbound_topic = f"chat:{self._agent_name}"
        messages = list(self._bus.read(inbound_topic, last_id=self._last_inbound_id, limit=limit))

        if not messages:
            return 0

        processed_count = 0
        processed_conversations: set[str] = set()
        last_processed_id: str | None = self._last_inbound_id

        for msg in messages:
            # Validate and normalize the envelope
            envelope = MessageEnvelope.model_validate(msg.payload)

            # Ensure we only process one message per conversation in this drain
            if envelope.conversation_id in processed_conversations:
                continue

            # Idempotency: skip if this message id was already processed
            if self._already_processed(envelope.conversation_id, envelope.id):
                continue

            # Single-flight across drains: acquire a short-lived lock
            if not self._acquire_lock(envelope.conversation_id):
                # Another drain/worker is processing this conversation; skip
                continue

            try:
                self._run_and_stream_with_retry(envelope)
                # Only mark processed on success
                self._mark_processed(envelope.conversation_id, envelope.id)
            finally:
                self._release_lock(envelope.conversation_id)
            processed_conversations.add(envelope.conversation_id)
            processed_count += 1
            last_processed_id = msg.id

        # Only advance our tail to the last processed message id, so skipped messages remain
        self._last_inbound_id = last_processed_id
        return processed_count

    def _run_and_stream(self, envelope: MessageEnvelope) -> None:
        logger = get_json_logger("magent2")
        metrics = get_metrics()
        run_id = str(uuid.uuid4())
        stream_topic = f"stream:{envelope.conversation_id}"

        with use_run_context(run_id, envelope.conversation_id, self._agent_name):
            start_ns = time.perf_counter_ns()
            self._log_run_started(logger, run_id, envelope)
            metrics.increment(
                "runs_started",
                {"agent": self._agent_name, "conversation_id": envelope.conversation_id},
            )
            errored = False
            try:
                event_count, token_count, tool_steps, output_chars = self._stream_events(
                    envelope, stream_topic
                )
<<<<<<< HEAD
=======
                # Optional child auto-complete behavior after streaming completes
                self._maybe_emit_done_signal(envelope)
>>>>>>> 6a308102
            except Exception:
                errored = True
                duration_ms = (time.perf_counter_ns() - start_ns) / 1_000_000.0
                self._log_run_errored(
                    logger,
                    run_id,
                    envelope,
                    duration_ms,
                    event_count=locals().get("event_count", 0),
                    token_count=locals().get("token_count", 0),
                    tool_steps=locals().get("tool_steps", 0),
                    output_chars=locals().get("output_chars", 0),
                )
                metrics.increment(
                    "runs_errored",
                    {"agent": self._agent_name, "conversation_id": envelope.conversation_id},
                )
                raise
            finally:
                if not errored:
                    duration_ms = (time.perf_counter_ns() - start_ns) / 1_000_000.0
                    self._log_run_completed(
                        logger,
                        run_id,
                        envelope,
                        duration_ms,
                        event_count=locals().get("event_count", 0),
                        token_count=locals().get("token_count", 0),
                        tool_steps=locals().get("tool_steps", 0),
                        output_chars=locals().get("output_chars", 0),
                    )
                    metrics.increment(
                        "runs_completed",
                        {
                            "agent": self._agent_name,
                            "conversation_id": envelope.conversation_id,
                        },
                    )

    def _stream_events(
        self, envelope: MessageEnvelope, stream_topic: str
    ) -> tuple[int, int, int, int]:
        event_count = 0
        token_count = 0
        tool_steps = 0
        output_chars = 0
        for event in self._runner.stream_run(envelope):
            if isinstance(event, BaseStreamEvent):
                payload: dict[str, Any] = event.model_dump(mode="json")
            else:
                payload = event
            self._bus.publish(stream_topic, BusMessage(topic=stream_topic, payload=payload))
            event_count += 1
            kind = str(payload.get("event", ""))
            if kind == "token":
                token_count += 1
                text_val = payload.get("text")
                if isinstance(text_val, str):
                    output_chars += len(text_val)
            elif kind == "tool_step":
                tool_steps += 1
            elif kind == "output":
                text_val = payload.get("text")
                if isinstance(text_val, str):
                    output_chars += len(text_val)
        return event_count, token_count, tool_steps, output_chars

<<<<<<< HEAD
=======
    def _maybe_emit_done_signal(self, envelope: MessageEnvelope) -> None:
        """Emit a done signal when opt-in gate is enabled and metadata hints exist."""
        try:
            auto_gate = os.getenv("AUTO_CHILD_SIGNAL_DONE", "0").strip() == "1"
            if not auto_gate:
                return

            meta = envelope.metadata or {}
            orchestrate_block = meta.get("orchestrate") if isinstance(meta, dict) else None
            topic = (
                orchestrate_block.get("done_topic") if isinstance(orchestrate_block, dict) else None
            )
            if isinstance(topic, str):
                topic = topic.strip()
            if isinstance(topic, str) and topic.startswith("signal:") and len(topic) <= 256:
                from magent2.tools.signals.impl import send_signal

                send_signal(topic, {"ok": True})
        except Exception:
            # Best-effort; suppress to avoid impacting the main run
            pass

>>>>>>> 6a308102
    def _log_run_started(self, logger: Any, run_id: str, envelope: MessageEnvelope) -> None:
        logger.info(
            "run started",
            extra={
                "event": "run_started",
                "service": "worker",
                "run_id": run_id,
                "conversation_id": envelope.conversation_id,
                "agent": self._agent_name,
                "attributes": {"input_len": len(envelope.content or "")},
            },
        )

    def _log_run_completed(
        self,
        logger: Any,
        run_id: str,
        envelope: MessageEnvelope,
        duration_ms: float,
        *,
        event_count: int,
        token_count: int,
        tool_steps: int,
        output_chars: int,
    ) -> None:
        logger.info(
            "run completed",
            extra={
                "event": "run_completed",
                "service": "worker",
                "run_id": run_id,
                "conversation_id": envelope.conversation_id,
                "agent": self._agent_name,
                "duration_ms": duration_ms,
                "attributes": {
                    "events": event_count,
                    "tokens": token_count,
                    "tool_steps": tool_steps,
                    "output_chars": output_chars,
                },
            },
        )

    def _log_run_errored(
        self,
        logger: Any,
        run_id: str,
        envelope: MessageEnvelope,
        duration_ms: float,
        *,
        event_count: int,
        token_count: int,
        tool_steps: int,
        output_chars: int,
    ) -> None:
        logger.exception(
            "run errored",
            extra={
                "event": "run_errored",
                "service": "worker",
                "run_id": run_id,
                "conversation_id": envelope.conversation_id,
                "agent": self._agent_name,
                "duration_ms": duration_ms,
                "attributes": {
                    "events": event_count,
                    "tokens": token_count,
                    "tool_steps": tool_steps,
                    "output_chars": output_chars,
                },
            },
        )

    # --- Enhancements for robustness (Issue #38) ---
    def _run_and_stream_with_retry(self, envelope: MessageEnvelope) -> bool:
        """Run with bounded retries and jittered backoff.

        Policy:
        - Transient errors: retry; on final attempt -> DLQ and raise (hard fail)
        - Policy/User-input errors: DLQ and return (soft fail; no retry)
        - System errors: DLQ and raise immediately (hard fail)

        Returns True on success; returns True on soft-fail (so caller marks handled);
        raises on hard failures.
        """
        max_attempts = 3
        base_sleep = 0.1
        for attempt in range(1, max_attempts + 1):
            try:
                self._run_and_stream(envelope)
                return True
            except Exception as exc:
                # _run_and_stream already logged and incremented basic metrics on failure
                category = self._classify_exception(exc)
                metrics = get_metrics()
                logger = get_json_logger("magent2")
                if category == "policy" or category == "input":
                    # Soft fail: publish to DLQ for audit, log, no retry
                    self._publish_to_dlq(envelope)
                    metrics.increment(
                        "runs_soft_failed", {"agent": self._agent_name, "category": category}
                    )
                    logger.info(
                        "run soft-failed",
                        extra={
                            "event": "run_soft_failed",
                            "service": "worker",
                            "agent": self._agent_name,
                            "conversation_id": envelope.conversation_id,
                            "attributes": {"category": category, "error": str(exc)[:200]},
                        },
                    )
                    return True
                if category == "transient":
                    if attempt >= max_attempts:
                        self._publish_to_dlq(envelope)
                        metrics.increment(
                            "runs_hard_failed",
                            {"agent": self._agent_name, "category": category, "phase": "final"},
                        )
                        raise RuntimeError("run failed after retries; published to DLQ") from exc
                    # retry with jittered exponential backoff
                    metrics.increment(
                        "runs_retrying",
                        {"agent": self._agent_name, "attempt": str(attempt), "category": category},
                    )
                    sleep_seconds = min(1.0, base_sleep * (2 ** (attempt - 1)))
                    jitter = random.uniform(0.0, 0.05)
                    time.sleep(sleep_seconds + jitter)
                    continue
                # system or unknown: immediate hard-fail
                self._publish_to_dlq(envelope)
                metrics.increment(
                    "runs_hard_failed",
                    {"agent": self._agent_name, "category": category, "phase": "immediate"},
                )
                raise

        # Should not reach here
        return False

    @staticmethod
    def _classify_exception(exc: Exception) -> str:
        """Best-effort classification into: transient | policy | input | system.

        Heuristics only; errs on the side of "system" for unknowns.
        """
        msg = str(exc).lower()
        # Permission and sandbox violations
        if isinstance(exc, PermissionError):
            return "policy"
        # Bad user input or schema validation
        if isinstance(exc, ValueError) or isinstance(exc, KeyError):
            return "input"
        # Timeouts and connection issues
        if isinstance(exc, TimeoutError):
            return "transient"
        # Common connection error phrases
        if any(
            w in msg
            for w in (
                "connection error",
                "connection reset",
                "connection refused",
                "network is unreachable",
                "temporarily unavailable",
            )
        ):
            return "transient"
        # Common transient keywords
        if any(w in msg for w in ("rate limit", "quota", "timeout", "temporarily unavailable")):
            return "transient"
        # Default to system for unexpected/unhandled errors
        return "system"

    def _publish_to_dlq(self, envelope: MessageEnvelope) -> None:
        """Publish the failed envelope to a dead-letter queue topic.

        Topic: dlq:{agent_name}
        """
        try:
            dlq_topic = f"dlq:{self._agent_name}"
            payload: dict[str, Any] = {
                "event": "dead_letter",
                "agent": self._agent_name,
                "conversation_id": envelope.conversation_id,
                "envelope": envelope.model_dump(mode="json"),
            }
            # Attach a concise error trace if available
            payload["error"] = traceback.format_exc(limit=5)
            self._bus.publish(dlq_topic, BusMessage(topic=dlq_topic, payload=payload))
        except Exception:
            # Best-effort DLQ; do not raise
            get_json_logger("magent2").exception("dlq publish failed")

    def _get_redis_client(self) -> Any | None:
        """Return underlying redis client if bus is a RedisBus, else None."""
        try:
            from magent2.bus.redis_adapter import RedisBus  # local import to avoid hard dep

            if isinstance(self._bus, RedisBus):
                # Use public API to avoid private attribute access
                return self._bus.get_client()
        except Exception:
            return None
        return None

    def _already_processed(self, conversation_id: str, message_id: str) -> bool:
        # Redis-backed idempotency when available
        client = self._get_redis_client()
        key = f"processed:{self._agent_name}:{conversation_id}"
        if client is not None:
            try:
                added = client.sadd(key, message_id)
                # Ensure TTL exists (set if not present)
                try:
                    ttl = int(client.ttl(key))
                except (TypeError, ValueError):
                    ttl = -2
                if ttl is None or ttl < 0:
                    client.expire(key, 60 * 60 * 24)
                # If SADD returns 0, it was already present
                return added == 0
            except Exception:
                pass
        # In-memory fallback
        seen = self._processed_by_conversation.setdefault(conversation_id, set())
        if message_id in seen:
            return True
        return False

    def _mark_processed(self, conversation_id: str, message_id: str) -> None:
        client = self._get_redis_client()
        key = f"processed:{self._agent_name}:{conversation_id}"
        if client is not None:
            try:
                client.sadd(key, message_id)
                try:
                    ttl = int(client.ttl(key))
                except (TypeError, ValueError):
                    ttl = -2
                if ttl is None or ttl < 0:
                    client.expire(key, 60 * 60 * 24)
                return
            except Exception:
                pass
        self._processed_by_conversation.setdefault(conversation_id, set()).add(message_id)

    def _acquire_lock(self, conversation_id: str) -> bool:
        client = self._get_redis_client()
        key = f"lock:run:{self._agent_name}:{conversation_id}"
        if client is not None:
            try:
                # SET NX EX
                return bool(client.set(key, "1", nx=True, ex=60))
            except Exception:
                pass
        # In-memory fallback
        if conversation_id in self._locks_in_memory:
            return False
        self._locks_in_memory.add(conversation_id)
        return True

    def _release_lock(self, conversation_id: str) -> None:
        client = self._get_redis_client()
        key = f"lock:run:{self._agent_name}:{conversation_id}"
        if client is not None:
            try:
                client.delete(key)
            except Exception:
                pass
        else:
            self._locks_in_memory.discard(conversation_id)

    # (removed duplicate redefinition)<|MERGE_RESOLUTION|>--- conflicted
+++ resolved
@@ -110,11 +110,8 @@
                 event_count, token_count, tool_steps, output_chars = self._stream_events(
                     envelope, stream_topic
                 )
-<<<<<<< HEAD
-=======
                 # Optional child auto-complete behavior after streaming completes
                 self._maybe_emit_done_signal(envelope)
->>>>>>> 6a308102
             except Exception:
                 errored = True
                 duration_ms = (time.perf_counter_ns() - start_ns) / 1_000_000.0
@@ -182,8 +179,6 @@
                     output_chars += len(text_val)
         return event_count, token_count, tool_steps, output_chars
 
-<<<<<<< HEAD
-=======
     def _maybe_emit_done_signal(self, envelope: MessageEnvelope) -> None:
         """Emit a done signal when opt-in gate is enabled and metadata hints exist."""
         try:
@@ -206,7 +201,6 @@
             # Best-effort; suppress to avoid impacting the main run
             pass
 
->>>>>>> 6a308102
     def _log_run_started(self, logger: Any, run_id: str, envelope: MessageEnvelope) -> None:
         logger.info(
             "run started",
