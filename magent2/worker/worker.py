--- conflicted
+++ resolved
@@ -107,14 +107,11 @@
             )
             errored = False
             try:
-<<<<<<< HEAD
-                self._stream_runner_events(envelope, stream_topic)
-                self._maybe_emit_done_signal(envelope)
-=======
                 event_count, token_count, tool_steps, output_chars = self._stream_events(
                     envelope, stream_topic
                 )
->>>>>>> e65b0ea1
+                # Optional child auto-complete behavior after streaming completes
+                self._maybe_emit_done_signal(envelope)
             except Exception:
                 errored = True
                 duration_ms = (time.perf_counter_ns() - start_ns) / 1_000_000.0
@@ -154,10 +151,6 @@
                         },
                     )
 
-<<<<<<< HEAD
-    def _stream_runner_events(self, envelope: MessageEnvelope, stream_topic: str) -> None:
-        """Stream events from the runner and publish to the bus as JSON-safe dicts."""
-=======
     def _stream_events(
         self, envelope: MessageEnvelope, stream_topic: str
     ) -> tuple[int, int, int, int]:
@@ -165,37 +158,12 @@
         token_count = 0
         tool_steps = 0
         output_chars = 0
->>>>>>> e65b0ea1
         for event in self._runner.stream_run(envelope):
             if isinstance(event, BaseStreamEvent):
                 payload: dict[str, Any] = event.model_dump(mode="json")
             else:
                 payload = event
             self._bus.publish(stream_topic, BusMessage(topic=stream_topic, payload=payload))
-<<<<<<< HEAD
-
-    def _maybe_emit_done_signal(self, envelope: MessageEnvelope) -> None:
-        """Emit a done signal when opt-in gate is enabled and metadata hints exist."""
-        try:
-            auto_gate = os.getenv("AUTO_CHILD_SIGNAL_DONE", "0").strip() == "1"
-            if not auto_gate:
-                return
-
-            meta = envelope.metadata or {}
-            orchestrate_block = meta.get("orchestrate") if isinstance(meta, dict) else None
-            topic = (
-                orchestrate_block.get("done_topic") if isinstance(orchestrate_block, dict) else None
-            )
-            if isinstance(topic, str):
-                topic = topic.strip()
-            if isinstance(topic, str) and topic.startswith("signal:") and len(topic) <= 256:
-                from magent2.tools.signals.impl import send_signal
-
-                send_signal(topic, {"ok": True})
-        except Exception:
-            # Best-effort; suppress to avoid impacting the main run
-            pass
-=======
             event_count += 1
             kind = str(payload.get("event", ""))
             if kind == "token":
@@ -210,6 +178,28 @@
                 if isinstance(text_val, str):
                     output_chars += len(text_val)
         return event_count, token_count, tool_steps, output_chars
+
+    def _maybe_emit_done_signal(self, envelope: MessageEnvelope) -> None:
+        """Emit a done signal when opt-in gate is enabled and metadata hints exist."""
+        try:
+            auto_gate = os.getenv("AUTO_CHILD_SIGNAL_DONE", "0").strip() == "1"
+            if not auto_gate:
+                return
+
+            meta = envelope.metadata or {}
+            orchestrate_block = meta.get("orchestrate") if isinstance(meta, dict) else None
+            topic = (
+                orchestrate_block.get("done_topic") if isinstance(orchestrate_block, dict) else None
+            )
+            if isinstance(topic, str):
+                topic = topic.strip()
+            if isinstance(topic, str) and topic.startswith("signal:") and len(topic) <= 256:
+                from magent2.tools.signals.impl import send_signal
+
+                send_signal(topic, {"ok": True})
+        except Exception:
+            # Best-effort; suppress to avoid impacting the main run
+            pass
 
     def _log_run_started(self, logger: Any, run_id: str, envelope: MessageEnvelope) -> None:
         logger.info(
@@ -283,7 +273,6 @@
                 },
             },
         )
->>>>>>> e65b0ea1
 
     # --- Enhancements for robustness (Issue #38) ---
     def _run_and_stream_with_retry(self, envelope: MessageEnvelope) -> bool:
