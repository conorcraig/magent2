from __future__ import annotations

<<<<<<< HEAD
import os
=======
import random
import time
import traceback
>>>>>>> 547d4601
import uuid
from collections.abc import Iterable
from typing import Any, Protocol

from magent2.bus.interface import Bus, BusMessage
from magent2.models.envelope import BaseStreamEvent, MessageEnvelope
from magent2.observability import get_json_logger, get_metrics, use_run_context


class Runner(Protocol):
    """Protocol for the Agents SDK runner used by the Worker.

    Implementations must provide a streamed run interface that yields stream events.
    """

    def stream_run(
        self,
        envelope: MessageEnvelope,
    ) -> Iterable[BaseStreamEvent | dict[str, Any]]: ...


class Worker:
    """Agent Worker that reads inbound messages, runs the agent, and publishes stream events.

    - Subscribes to inbound topic: ``chat:{agent_name}``.
    - Publishes streamed events to: ``stream:{conversation_id}``.
    - Enforces at most one processed message per conversation per drain to avoid concurrency.
    """

    def __init__(self, agent_name: str, bus: Bus, runner: Runner) -> None:
        self._agent_name = agent_name
        self._bus = bus
        self._runner = runner
        self._last_inbound_id: str | None = None
        # In-memory fallbacks for idempotency and single-flight when Redis is not available
        self._processed_by_conversation: dict[str, set[str]] = {}
        self._locks_in_memory: set[str] = set()

    @property
    def agent_name(self) -> str:
        return self._agent_name

    def process_available(self, limit: int = 100) -> int:
        """Process available inbound messages once and return count processed.

        Processes at most one message per conversation in a single invocation.
        """
        inbound_topic = f"chat:{self._agent_name}"
        messages = list(self._bus.read(inbound_topic, last_id=self._last_inbound_id, limit=limit))

        if not messages:
            return 0

        processed_count = 0
        processed_conversations: set[str] = set()
        last_processed_id: str | None = self._last_inbound_id

        for msg in messages:
            # Validate and normalize the envelope
            envelope = MessageEnvelope.model_validate(msg.payload)

            # Ensure we only process one message per conversation in this drain
            if envelope.conversation_id in processed_conversations:
                continue

            # Idempotency: skip if this message id was already processed
            if self._already_processed(envelope.conversation_id, envelope.id):
                continue

            # Single-flight across drains: acquire a short-lived lock
            if not self._acquire_lock(envelope.conversation_id):
                # Another drain/worker is processing this conversation; skip
                continue

            try:
                self._run_and_stream_with_retry(envelope)
                # Mark processed regardless of success to avoid hot-looping; on failure we DLQ
                self._mark_processed(envelope.conversation_id, envelope.id)
            finally:
                self._release_lock(envelope.conversation_id)
            processed_conversations.add(envelope.conversation_id)
            processed_count += 1
            last_processed_id = msg.id

        # Only advance our tail to the last processed message id, so skipped messages remain
        self._last_inbound_id = last_processed_id
        return processed_count

    def _run_and_stream(self, envelope: MessageEnvelope) -> None:
        logger = get_json_logger("magent2")
        metrics = get_metrics()
        run_id = str(uuid.uuid4())
        stream_topic = f"stream:{envelope.conversation_id}"

        with use_run_context(run_id, envelope.conversation_id, self._agent_name):
            logger.info(
                "run started",
                extra={
                    "event": "run_started",
                    "run_id": run_id,
                    "conversation_id": envelope.conversation_id,
                    "agent": self._agent_name,
                },
            )
            metrics.increment(
                "runs_started",
                {"agent": self._agent_name, "conversation_id": envelope.conversation_id},
            )
            errored = False
            try:
                for event in self._runner.stream_run(envelope):
                    if isinstance(event, BaseStreamEvent):
                        # JSON mode ensures datetimes and other types are serialized safely
                        payload: dict[str, Any] = event.model_dump(mode="json")
                    else:
                        # The runner protocol guarantees dict[str, Any] for non-BaseStreamEvent
                        payload = event
                    self._bus.publish(
                        stream_topic,
                        BusMessage(topic=stream_topic, payload=payload),
                    )
                # Optional child auto-complete behavior:
                # if message carries a done_topic hint and the env gate is enabled,
                # emit a done signal.
                try:
                    auto_gate = os.getenv("AUTO_CHILD_SIGNAL_DONE", "0").strip() == "1"
                    if not auto_gate:
                        return

                    meta = envelope.metadata or {}
                    orch = meta.get("orchestrate") if isinstance(meta, dict) else None
                    topic = (
                        orch.get("done_topic") if isinstance(orch, dict) else None
                    )
                    if isinstance(topic, str) and topic.strip():
                        from magent2.tools.signals.impl import send_signal

                        send_signal(topic.strip(), {"ok": True})
                except Exception:
                    pass
            except Exception:
                errored = True
                logger.exception(
                    "run errored",
                    extra={
                        "event": "run_errored",
                        "run_id": run_id,
                        "conversation_id": envelope.conversation_id,
                        "agent": self._agent_name,
                    },
                )
                metrics.increment(
                    "runs_errored",
                    {"agent": self._agent_name, "conversation_id": envelope.conversation_id},
                )
                # Re-raise so the retry/DLQ policy can handle terminal failures
                raise
            finally:
                if not errored:
                    logger.info(
                        "run completed",
                        extra={
                            "event": "run_completed",
                            "run_id": run_id,
                            "conversation_id": envelope.conversation_id,
                            "agent": self._agent_name,
                        },
                    )
                    metrics.increment(
                        "runs_completed",
                        {
                            "agent": self._agent_name,
                            "conversation_id": envelope.conversation_id,
                        },
                    )

    # --- Enhancements for robustness (Issue #38) ---
    def _run_and_stream_with_retry(self, envelope: MessageEnvelope) -> bool:
        """Run with bounded retries and jittered backoff. Publish to DLQ on terminal failure.

        Returns True on success, False on terminal failure.
        """
        max_attempts = 3
        base_sleep = 0.1
        for attempt in range(1, max_attempts + 1):
            try:
                self._run_and_stream(envelope)
                return True
            except Exception:
                # _run_and_stream already logged and incremented metrics on failure
                if attempt >= max_attempts:
                    self._publish_to_dlq(envelope)
                    return False
                # Jittered exponential backoff
                sleep_seconds = min(1.0, base_sleep * (2 ** (attempt - 1)))
                jitter = random.uniform(0.0, 0.05)
                time.sleep(sleep_seconds + jitter)

        # Should not reach here
        return False

    def _publish_to_dlq(self, envelope: MessageEnvelope) -> None:
        """Publish the failed envelope to a dead-letter queue topic.

        Topic: dlq:{agent_name}
        """
        try:
            dlq_topic = f"dlq:{self._agent_name}"
            payload: dict[str, Any] = {
                "event": "dead_letter",
                "agent": self._agent_name,
                "conversation_id": envelope.conversation_id,
                "envelope": envelope.model_dump(mode="json"),
            }
            # Attach a concise error trace if available
            payload["error"] = traceback.format_exc(limit=5)
            self._bus.publish(dlq_topic, BusMessage(topic=dlq_topic, payload=payload))
        except Exception:
            # Best-effort DLQ; do not raise
            get_json_logger("magent2").exception("dlq publish failed")

    def _get_redis_client(self) -> Any | None:
        """Return underlying redis client if bus is a RedisBus, else None."""
        try:
            from magent2.bus.redis_adapter import RedisBus  # local import to avoid hard dep

            if isinstance(self._bus, RedisBus):
                return self._bus._redis
        except Exception:
            return None
        return None

    def _already_processed(self, conversation_id: str, message_id: str) -> bool:
        # Redis-backed idempotency when available
        client = self._get_redis_client()
        key = f"processed:{self._agent_name}:{conversation_id}"
        if client is not None:
            try:
                added = client.sadd(key, message_id)
                # Ensure TTL exists (set if not present)
                try:
                    ttl = int(client.ttl(key))
                except Exception:
                    ttl = -2
                if ttl is None or ttl < 0:
                    client.expire(key, 60 * 60 * 24)
                # If SADD returns 0, it was already present
                return added == 0
            except Exception:
                pass
        # In-memory fallback
        seen = self._processed_by_conversation.setdefault(conversation_id, set())
        if message_id in seen:
            return True
        return False

    def _mark_processed(self, conversation_id: str, message_id: str) -> None:
        client = self._get_redis_client()
        key = f"processed:{self._agent_name}:{conversation_id}"
        if client is not None:
            try:
                client.sadd(key, message_id)
                try:
                    ttl = int(client.ttl(key))
                except Exception:
                    ttl = -2
                if ttl is None or ttl < 0:
                    client.expire(key, 60 * 60 * 24)
                return
            except Exception:
                pass
        self._processed_by_conversation.setdefault(conversation_id, set()).add(message_id)

    def _acquire_lock(self, conversation_id: str) -> bool:
        client = self._get_redis_client()
        key = f"lock:run:{self._agent_name}:{conversation_id}"
        if client is not None:
            try:
                # SET NX EX
                return bool(client.set(key, "1", nx=True, ex=60))
            except Exception:
                pass
        # In-memory fallback
        if conversation_id in self._locks_in_memory:
            return False
        self._locks_in_memory.add(conversation_id)
        return True

    def _release_lock(self, conversation_id: str) -> None:
        client = self._get_redis_client()
        key = f"lock:run:{self._agent_name}:{conversation_id}"
        if client is not None:
            try:
                client.delete(key)
            except Exception:
                pass
        else:
            self._locks_in_memory.discard(conversation_id)

    # (removed duplicate redefinition)<|MERGE_RESOLUTION|>--- conflicted
+++ resolved
@@ -1,12 +1,11 @@
 from __future__ import annotations
 
-<<<<<<< HEAD
+
 import os
-=======
 import random
 import time
 import traceback
->>>>>>> 547d4601
+
 import uuid
 from collections.abc import Iterable
 from typing import Any, Protocol
