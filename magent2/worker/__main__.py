--- conflicted
+++ resolved
@@ -138,11 +138,7 @@
                 "service": "worker",
                 "agent": cfg.agent_name,
                 "model": cfg.model,
-<<<<<<< HEAD
-                "attributes": {"tools": tool_names},
-=======
                 "kv": {"tools": tool_names_list, "tool_count": len(tool_names_list)},
->>>>>>> 6a308102
             },
         )
         return OpenAIAgentsRunner(agent)
