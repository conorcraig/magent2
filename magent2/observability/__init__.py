from __future__ import annotations

import contextvars
import datetime as dt
import json
import logging
import os
import sys
import time
import uuid
from collections.abc import Generator, Mapping
from contextlib import contextmanager
from dataclasses import dataclass
from typing import Any

SENSITIVE_KEYS = {"openai_api_key", "api_key", "token", "authorization", "password", "secret"}


def _iso_now() -> str:
    # Original precise ISO8601 with timezone offset
    return dt.datetime.now(dt.UTC).isoformat()


def _redact_value(value: Any) -> Any:
    return "[REDACTED]"


def _redact(obj: Any) -> Any:
    if isinstance(obj, Mapping):
        redacted: dict[str, Any] = {}
        for k, v in obj.items():
            if isinstance(k, str) and k.lower() in SENSITIVE_KEYS:
                redacted[k] = _redact_value(v)
            else:
                redacted[k] = _redact(v)
        return redacted
    if isinstance(obj, list | tuple):
        return [_redact(v) for v in obj]
    return obj


def _build_base_payload(record: logging.LogRecord) -> dict[str, Any]:
    service = (
        getattr(record, "service", None)
        or getattr(record, "svc", None)
        or os.getenv("SERVICE_NAME")
    )
    return {
        "ts": _iso_now(),
        "level": record.levelname.lower(),
        "service": service,
        "msg": record.getMessage(),
    }


def _add_standard_extras(payload: dict[str, Any], record: logging.LogRecord) -> None:
    # Include standardized fields; caller should pass 'attributes' explicitly when needed
    for attr in (
        "event",
        "span_id",
        "parent_id",
        "duration_ms",
        "run_id",
        "conversation_id",
        "agent",
        "tool",
        "trace_id",
        "request_id",
        "attributes",
<<<<<<< HEAD
=======
        "metadata",
>>>>>>> 6a308102
    ):
        if hasattr(record, attr):
            payload[attr] = getattr(record, attr)


def _add_span_name(payload: dict[str, Any], record: logging.LogRecord) -> None:
    span_name = getattr(record, "span_name", None)
    if span_name is not None:
        payload["name"] = span_name


def _enrich_with_context(payload: dict[str, Any]) -> None:
    ctx = get_run_context() or {}
    if isinstance(ctx, dict):
        for key in ("run_id", "conversation_id", "agent"):
            value = ctx.get(key)
            if key not in payload and value is not None:
                payload[key] = value


def _redact_attributes_in_payload(payload: dict[str, Any]) -> None:
    attributes = payload.get("attributes")
    if isinstance(attributes, dict):
        payload["attributes"] = _redact(attributes)


class JsonLogFormatter(logging.Formatter):
    def format(self, record: logging.LogRecord) -> str:  # noqa: D401
        payload: dict[str, Any] = _build_base_payload(record)
        _add_standard_extras(payload, record)
        _add_span_name(payload, record)
        _enrich_with_context(payload)
        _redact_attributes_in_payload(payload)
        # Attach error fields if present, keeping the JSON single-line
        if record.exc_info:
            try:
                exc_type, exc_value, exc_tb = record.exc_info
                payload["err_type"] = getattr(exc_type, "__name__", str(exc_type))
                if exc_value is not None:
                    payload["err"] = str(exc_value)
                try:
                    payload["stack"] = self.formatException(record.exc_info)
                except Exception:
                    pass
            except Exception:
                pass
        return json.dumps(payload, ensure_ascii=False)


class ConsoleLogFormatter(logging.Formatter):
    def __init__(self) -> None:
        super().__init__("%(message)s")

    @staticmethod
    def _shorten(value: str | None, *, n: int = 8) -> str:
        if not value:
            return "-"
        return value[:n]

    def format(self, record: logging.LogRecord) -> str:  # noqa: D401
        # Base fields
        ts = _iso_now()[11:19]  # HH:MM:SS
        level = record.levelname.upper()
        name = record.name
        msg = record.getMessage()

        # Extras (if present)
        run_id = getattr(record, "run_id", None)
        conv_id = getattr(record, "conversation_id", None)
        event = getattr(record, "event", None)
        agent = getattr(record, "agent", None)
        svc = getattr(record, "service", None) or getattr(record, "svc", None)

        parts: list[str] = [ts, level]
        if svc:
            parts.append(str(svc))
        else:
            # fall back to logger name if svc missing
            parts.append(name)
        if event:
            parts.append(str(event))
        if agent:
            parts.append(f"agent={agent}")
        if conv_id:
            parts.append(f"conv={self._shorten(str(conv_id))}")
        if run_id:
            parts.append(f"run={self._shorten(str(run_id))}")
        # Show key kv summary when available on run completion for readability
        kv = getattr(record, "kv", None)
        parts.append("-")
        if event == "run_completed" and isinstance(kv, dict):
            tc = kv.get("tool_calls")
            te = kv.get("tool_errors")
            parts.append(f"kv.tool_calls={tc} kv.tool_errors={te}")
        parts.append(msg)
        return " ".join(parts)


def _choose_formatter() -> logging.Formatter:
    format_pref = (os.getenv("LOG_FORMAT") or "").strip().lower() or "auto"
    if format_pref == "auto":
        try:
            if sys.stdout.isatty():
                return ConsoleLogFormatter()
        except Exception:
            pass
        return JsonLogFormatter()
    if format_pref == "console":
        return ConsoleLogFormatter()
    return JsonLogFormatter()


def _parse_level(value: str | None, default: int = logging.INFO) -> int:
    name = (value or "").strip().upper()
    if not name:
        return default
    level = getattr(logging, name, None)
    return level if isinstance(level, int) else default


def _level_for_logger(logger_name: str) -> int:
    base_level = _parse_level(os.getenv("LOG_LEVEL"), logging.INFO)
    overrides = (os.getenv("LOG_MODULE_LEVELS") or "").strip()
    if not overrides:
        return base_level
    for entry in overrides.split(","):
        entry = entry.strip()
        if not entry or "=" not in entry:
            continue
        prefix, lvl = entry.split("=", 1)
        prefix = prefix.strip()
        if not prefix:
            continue
        if logger_name == prefix or logger_name.startswith(prefix + "."):
            return _parse_level(lvl, base_level)
    return base_level


def get_json_logger(name: str = "magent2") -> logging.Logger:
    logger = logging.getLogger(name)
    if not logger.handlers:
        handler = logging.StreamHandler(stream=sys.stdout)
        handler.setFormatter(_choose_formatter())
        logger.addHandler(handler)
        logger.setLevel(_level_for_logger(name))
        logger.propagate = False
    return logger


def configure_uvicorn_logging() -> None:
    """Bind uvicorn loggers to use our formatter/levels.

    - Applies to: "uvicorn", "uvicorn.error", "uvicorn.access".
    - Replaces existing handlers with a single StreamHandler using our formatter.
    - Respects LOG_LEVEL/LOG_MODULE_LEVELS via _level_for_logger.
    """
    try:
        for name in ("uvicorn", "uvicorn.error", "uvicorn.access"):
            lg = logging.getLogger(name)
            # Remove existing handlers to avoid double logging
            for h in list(lg.handlers):
                try:
                    lg.removeHandler(h)
                except Exception:
                    pass
                try:
                    h.close()
                except Exception:
                    pass
            handler = logging.StreamHandler(stream=sys.stdout)
            handler.setFormatter(_choose_formatter())
            lg.addHandler(handler)
            lg.setLevel(_level_for_logger(name))
            lg.propagate = False
    except Exception:
        # Best-effort; avoid breaking app startup if logging tweak fails
        pass


@dataclass
class Span:
    span_id: str
    name: str
    start_ns: int
    parent_id: str | None


class Tracer:
    def __init__(self, logger: logging.Logger | None = None) -> None:
        self._logger = logger or get_json_logger("magent2.trace")
        self._stack: list[Span] = []

    @contextmanager
    def span(
        self,
        name: str,
        metadata: Mapping[str, Any] | None = None,
    ) -> Generator[Span, None, None]:
        span_id = str(uuid.uuid4())
        parent_id = self._stack[-1].span_id if self._stack else None
        span = Span(
            span_id=span_id,
            name=name,
            start_ns=time.perf_counter_ns(),
            parent_id=parent_id,
        )

        self._logger.info(
            "span start",
            extra={
                "event": "span_start",
                "span_name": name,
                "span_id": span_id,
                "parent_id": parent_id,
                "kv": dict(metadata or {}),
            },
        )
        self._stack.append(span)
        try:
            yield span
        finally:
            end_ns = time.perf_counter_ns()
            duration_ms = (end_ns - span.start_ns) / 1_000_000.0
            self._logger.info(
                "span end",
                extra={
                    "event": "span_end",
                    "span_name": name,
                    "span_id": span_id,
                    "parent_id": parent_id,
                    "duration_ms": duration_ms,
                },
            )
            # Pop if it is the current top
            if self._stack and self._stack[-1].span_id == span_id:
                self._stack.pop()


class Metrics:
    def __init__(self) -> None:
        self._counters: dict[tuple[str, tuple[tuple[str, str], ...]], int] = {}

    def increment(
        self,
        name: str,
        labels: Mapping[str, str] | None = None,
        amount: int = 1,
    ) -> None:
        label_items: tuple[tuple[str, str], ...] = tuple(sorted((labels or {}).items()))
        key = (name, label_items)
        self._counters[key] = self._counters.get(key, 0) + amount

    def snapshot(self) -> list[dict[str, Any]]:
        out: list[dict[str, Any]] = []
        for (name, label_items), value in sorted(self._counters.items()):
            out.append(
                {
                    "name": name,
                    "labels": dict(label_items),
                    "value": value,
                }
            )
        return out


# ----------------------------
# Run context helpers
# ----------------------------

_run_context_var: contextvars.ContextVar[dict[str, Any] | None] = contextvars.ContextVar(
    "magent2_run_context", default=None
)


def set_run_context(run_id: str, conversation_id: str, agent: str | None = None) -> None:
    _run_context_var.set({"run_id": run_id, "conversation_id": conversation_id, "agent": agent})


def clear_run_context() -> None:
    _run_context_var.set(None)


def get_run_context() -> dict[str, Any] | None:
    return _run_context_var.get()


@contextmanager
def use_run_context(
    run_id: str, conversation_id: str, agent: str | None = None
) -> Generator[None, None, None]:
    token = _run_context_var.set(
        {
            "run_id": run_id,
            "conversation_id": conversation_id,
            "agent": agent,
        }
    )
    try:
        yield None
    finally:
        _run_context_var.reset(token)


# ----------------------------
# Metrics singleton
# ----------------------------

_metrics_singleton: Metrics | None = None


def get_metrics() -> Metrics:
    global _metrics_singleton
    if _metrics_singleton is None:
        _metrics_singleton = Metrics()
    return _metrics_singleton


def reset_metrics() -> None:
    global _metrics_singleton
    _metrics_singleton = Metrics()<|MERGE_RESOLUTION|>--- conflicted
+++ resolved
@@ -67,10 +67,7 @@
         "trace_id",
         "request_id",
         "attributes",
-<<<<<<< HEAD
-=======
         "metadata",
->>>>>>> 6a308102
     ):
         if hasattr(record, attr):
             payload[attr] = getattr(record, attr)
