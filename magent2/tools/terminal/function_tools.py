--- conflicted
+++ resolved
@@ -3,11 +3,8 @@
 import importlib
 import os
 import re
-<<<<<<< HEAD
 import shlex
-=======
 import time
->>>>>>> 6ad4587c
 from dataclasses import dataclass
 from typing import Any
 
@@ -271,11 +268,7 @@
             extra={
                 "event": "tool_error",
                 "tool": "terminal.run",
-<<<<<<< HEAD
                 "metadata": {"error": concise_err[:200], **meta},
-=======
-                "attributes": {"error": concise_err[:200]},
->>>>>>> 6ad4587c
             },
         )
         metrics.increment(
