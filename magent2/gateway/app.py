from __future__ import annotations

import asyncio
import json
import os
import uuid
from datetime import UTC, datetime
from typing import Any, Literal

from fastapi import FastAPI, HTTPException, Response
from fastapi.responses import StreamingResponse
from pydantic import BaseModel, Field

from magent2.bus.interface import Bus, BusMessage
from magent2.bus.utils import compute_publish_topics
from magent2.observability import configure_uvicorn_logging, get_json_logger, get_metrics


# ----------------------------
# SSE utilities
# ----------------------------
def _sse_cap_bytes() -> int | None:
    raw = os.getenv("GATEWAY_SSE_MAX_BYTES", "").strip()
    if not raw:
        return None
    try:
        value = int(raw)
        return value if value > 0 else None
    except Exception:
        return None


def _truncate_payload_for_sse(payload: dict[str, Any], cap_bytes: int | None) -> dict[str, Any]:
    """Ensure a JSON-serializable payload fits within cap_bytes when encoded."""
    if cap_bytes is None:
        return payload

    # Check if payload already fits
    try:
        s = json.dumps(payload, separators=(",", ":")).encode("utf-8")
        if len(s) <= cap_bytes:
            return payload
    except Exception:
        return _create_minimal_truncated_payload(payload, cap_bytes)

    # Try to truncate text field if present
    if isinstance(payload.get("text"), str):
        truncated = _truncate_text_field(payload, cap_bytes)
        if truncated:
            return truncated

    # Fallback to minimal payload
    return _create_minimal_truncated_payload(payload, cap_bytes)


def _truncate_text_field(payload: dict[str, Any], cap_bytes: int) -> dict[str, Any] | None:
    """Try to truncate the text field to fit within cap_bytes."""
    try:
        result = dict(payload)
        original_text = result["text"]

        # Compute overhead without text content
        base = dict(result)
        base["text"] = ""
        base["truncated"] = True
        base["cap_bytes"] = cap_bytes

        overhead = len(json.dumps(base, separators=(",", ":")).encode("utf-8"))
        allowed_text_bytes = max(0, cap_bytes - overhead)

        text_bytes = original_text.encode("utf-8")
        trimmed = text_bytes[:allowed_text_bytes].decode("utf-8", errors="ignore")
        base["text"] = trimmed

        if len(json.dumps(base, separators=(",", ":")).encode("utf-8")) <= cap_bytes:
            return base
    except Exception:
        pass
    return None


def _create_minimal_truncated_payload(payload: dict[str, Any], cap_bytes: int) -> dict[str, Any]:
    """Create a minimal truncated payload that fits within cap_bytes."""
    try:
        # Safe way to get event type
        event_type = "output"
        if isinstance(payload, dict) and "event" in payload:
            event_type = str(payload["event"])

        minimal = {
            "event": event_type,
            "truncated": True,
            "cap_bytes": cap_bytes,
        }

        # Verify it fits
        minimal_json = json.dumps(minimal, separators=(",", ":")).encode("utf-8")
        if len(minimal_json) <= cap_bytes:
            return minimal
    except Exception:
        pass

    return {"event": "truncated"}


class SendRequest(BaseModel):
    id: str = Field(default_factory=lambda: str(uuid.uuid4()))
    conversation_id: str
    sender: str
    recipient: str
    type: Literal["message"] = "message"
    content: str


def create_app(bus: Bus) -> FastAPI:
    app = FastAPI()
    # Configure uvicorn logging at app startup to avoid import-time side effects
    configure_uvicorn_logging()
    logger = get_json_logger("magent2.gateway")
    metrics = get_metrics()

    @app.get("/health")
    async def health() -> dict[str, str]:  # lightweight healthcheck endpoint
        return {"status": "ok"}

    @app.post("/send")
    async def send(message: SendRequest) -> dict[str, Any]:
        payload = message.model_dump(mode="json")
        conv_topic = f"chat:{message.conversation_id}"

        def _publish_or_503(topic: str, *, stage: str | None = None, extra: dict[str, Any] | None = None) -> None:
            try:
                bus.publish(topic, BusMessage(topic=topic, payload=payload))
            except Exception as exc:  # pragma: no cover - error path mapping
                fields: dict[str, Any] = {
                    "event": "gateway_error",
                    "path": "send",
                    "conversation_id": message.conversation_id,
<<<<<<< HEAD
                }
                if stage:
                    fields["stage"] = stage
                if isinstance(extra, dict):
                    fields.update(extra)
                logger.error("gateway send error", extra=fields)
                raise HTTPException(status_code=503, detail="bus publish failed") from exc

        # Publish to conversation and optional agent topics
        for topic in compute_publish_topics(message.recipient, message.conversation_id):
            extra: dict[str, Any] | None = None
            if topic != conv_topic and topic.startswith("chat:"):
                extra = {"agent": topic.split(":", 1)[1]}
            _publish_or_503(topic, extra=extra)
=======
                },
            )
            raise HTTPException(status_code=503, detail="bus publish failed") from exc

        # Additionally publish to agent topic when recipient hints an agent
        recipient = str(message.recipient)
        if recipient.startswith("agent:"):
            agent_name = recipient.split(":", 1)[1] or ""
            if agent_name:
                agent_topic = f"chat:{agent_name}"
                try:
                    bus.publish(agent_topic, BusMessage(topic=agent_topic, payload=payload))
                except Exception as exc:
                    logger.error(
                        "gateway send error",
                        extra={
                            "event": "gateway_error",
                            "path": "send",
                            "conversation_id": message.conversation_id,
                            "agent": agent_name,
                        },
                    )
                    metrics.increment(
                        "gateway_bus_publish_errors",
                        {"path": "send", "conversation_id": message.conversation_id},
                    )
                    raise HTTPException(status_code=503, detail="bus publish failed") from exc
>>>>>>> e103a967

        # Publish a stream-visible user_message event so clients can render inbound messages
        stream_topic = f"stream:{message.conversation_id}"
        user_event = {
            "event": "user_message",
            "conversation_id": message.conversation_id,
            "sender": message.sender,
            "text": message.content,
            # RFC3339 timestamp for client-side staleness filtering
            "created_at": datetime.now(UTC).isoformat(),
        }
        stream_payload = BusMessage(topic=stream_topic, payload=user_event).payload
        try:
            bus.publish(stream_topic, BusMessage(topic=stream_topic, payload=stream_payload))
        except Exception as exc:  # pragma: no cover - error path mapping
            logger.error(
                "gateway send error",
                extra={
                    "event": "gateway_error",
                    "path": "send",
                    "conversation_id": message.conversation_id,
                    "stage": "stream_user_message",
                },
            )
            metrics.increment(
                "gateway_bus_publish_errors",
                {
                    "path": "send",
                    "conversation_id": message.conversation_id,
                    "stage": "stream_user_message",
                },
            )
            raise HTTPException(status_code=503, detail="bus publish failed") from exc

        logger.info(
            "gateway send",
            extra={
                "event": "gateway_send",
                "service": "gateway",
                "conversation_id": message.conversation_id,
                "attributes": {
                    "sender": message.sender,
                    "recipient": message.recipient,
                    "content_len": len(message.content or ""),
                },
            },
        )
        metrics.increment("gateway_sends", {"conversation_id": message.conversation_id})
        return {"status": "ok", "topic": conv_topic}

    @app.get("/stream/{conversation_id}")
    async def stream(conversation_id: str, max_events: int | None = None) -> Response:
        """Server‑Sent Events stream for a conversation.

        Semantics:
        - All `token` events are forwarded as they are produced, enabling
          real‑time incremental rendering in clients.
        - `output` and `tool_step` events are forwarded as‑is.

        Parameters:
        - conversation_id: stream topic key (`stream:{conversation_id}`)
        - max_events: optional testing aid to stop after N events
        """
        topic = f"stream:{conversation_id}"

        async def event_gen() -> Any:
            last_id: str | None = None
            sent = 0
            cap = _sse_cap_bytes()
            # Detect if the underlying bus supports blocking reads (e.g., Redis consumer groups)
            try:
                blocking_supported = (
                    bool(getattr(bus, "_group", None))
                    and int(getattr(bus, "_block_ms", 0) or 0) > 0
                )
            except Exception:
                blocking_supported = False
            # Simple polling loop over Bus.read
            while True:
                items = await asyncio.to_thread(
                    lambda: list(bus.read(topic, last_id=last_id, limit=100))
                )
                if items:
                    for m in items:
<<<<<<< HEAD
                        data = json.dumps(m.payload)
=======
                        payload = m.payload
                        safe_payload = _truncate_payload_for_sse(payload, cap)
                        data = json.dumps(safe_payload, separators=(",", ":"))
>>>>>>> e103a967
                        yield f"data: {data}\n\n"
                        last_id = m.id
                        sent += 1
                        if max_events is not None and sent >= max_events:
                            return
                else:
                    # avoid tight loop when no new items are available
                    if not blocking_supported:
                        await asyncio.sleep(0.02)

        logger.info(
            "gateway stream start",
            extra={
                "event": "gateway_stream",
                "service": "gateway",
                "conversation_id": conversation_id,
            },
        )
        metrics.increment("gateway_streams", {"conversation_id": conversation_id})
        return StreamingResponse(event_gen(), media_type="text/event-stream")

    @app.get("/ready")
    async def ready() -> dict[str, str]:
        try:
            # Perform a harmless read on a probe topic to validate connectivity
            list(bus.read("ready:probe", last_id=None, limit=1))
            return {"status": "ok"}
        except Exception as exc:  # pragma: no cover - error path mapping
            logger.error(
                "gateway not ready",
                extra={"event": "gateway_error", "service": "gateway", "path": "ready"},
            )
            metrics.increment("gateway_ready_errors", {})
            raise HTTPException(status_code=503, detail="bus not ready") from exc

    return app<|MERGE_RESOLUTION|>--- conflicted
+++ resolved
@@ -136,13 +136,16 @@
                     "event": "gateway_error",
                     "path": "send",
                     "conversation_id": message.conversation_id,
-<<<<<<< HEAD
                 }
                 if stage:
                     fields["stage"] = stage
                 if isinstance(extra, dict):
                     fields.update(extra)
                 logger.error("gateway send error", extra=fields)
+                metrics.increment(
+                    "gateway_bus_publish_errors",
+                    {"path": "send", "conversation_id": message.conversation_id, **(extra or {})},
+                )
                 raise HTTPException(status_code=503, detail="bus publish failed") from exc
 
         # Publish to conversation and optional agent topics
@@ -151,35 +154,6 @@
             if topic != conv_topic and topic.startswith("chat:"):
                 extra = {"agent": topic.split(":", 1)[1]}
             _publish_or_503(topic, extra=extra)
-=======
-                },
-            )
-            raise HTTPException(status_code=503, detail="bus publish failed") from exc
-
-        # Additionally publish to agent topic when recipient hints an agent
-        recipient = str(message.recipient)
-        if recipient.startswith("agent:"):
-            agent_name = recipient.split(":", 1)[1] or ""
-            if agent_name:
-                agent_topic = f"chat:{agent_name}"
-                try:
-                    bus.publish(agent_topic, BusMessage(topic=agent_topic, payload=payload))
-                except Exception as exc:
-                    logger.error(
-                        "gateway send error",
-                        extra={
-                            "event": "gateway_error",
-                            "path": "send",
-                            "conversation_id": message.conversation_id,
-                            "agent": agent_name,
-                        },
-                    )
-                    metrics.increment(
-                        "gateway_bus_publish_errors",
-                        {"path": "send", "conversation_id": message.conversation_id},
-                    )
-                    raise HTTPException(status_code=503, detail="bus publish failed") from exc
->>>>>>> e103a967
 
         # Publish a stream-visible user_message event so clients can render inbound messages
         stream_topic = f"stream:{message.conversation_id}"
@@ -264,13 +238,9 @@
                 )
                 if items:
                     for m in items:
-<<<<<<< HEAD
-                        data = json.dumps(m.payload)
-=======
                         payload = m.payload
                         safe_payload = _truncate_payload_for_sse(payload, cap)
                         data = json.dumps(safe_payload, separators=(",", ":"))
->>>>>>> e103a967
                         yield f"data: {data}\n\n"
                         last_id = m.id
                         sent += 1
