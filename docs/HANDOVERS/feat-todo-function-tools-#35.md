--- conflicted
+++ resolved
@@ -1,8 +1,4 @@
-<<<<<<< HEAD
-# Handover: Expose Todo tool as Agents SDK function tools (Issue #35)
-=======
 # Handover: Expose Todo function tools (#35)
->>>>>>> f57d10f1
 
 ## Context
 
@@ -84,7 +80,6 @@
 - Input validation errors raise `ValueError` with concise messages (Agents SDK will surface them as tool errors).
 
 ### Function tool decorator (Agents SDK)
-<<<<<<< HEAD
 
 - Import and decorate using the offline cheatsheet in `docs/refs/openai-agents-sdk.md`:
   - `from agents import function_tool`
@@ -161,9 +156,4 @@
 
 1) Implement `magent2/tools/todo/tools.py` per design.
 2) Add `tests/test_todo_tools.py` with fixtures/cases above.
-3) Run `just check`; fix issues; open PR referencing #35.
-=======
-
-- Import and decorate using the offline cheatsheet in `docs/refs/openai-agents-sdk.md`.
-- Keep decorator wrappers thin; core logic in plain functions for easy testing.
->>>>>>> f57d10f1
+3) Run `just check`; fix issues; open PR referencing #35.