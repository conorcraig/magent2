# Handover: MCP stdio servers (#36)

- Branch name: `feat/mcp-stdio-servers-#36`
- Scope: Connect per-agent configured MCP stdio servers and expose a safe subset of discovered tools to the agent runtime. Include graceful timeouts/cleanup and tests, skipping external demo server tests if unavailable.

## Current state

- MCP client exists: `magent2/tools/mcp/client.py` provides `MCPClient` and `spawn_stdio_server()` with JSON-RPC framing, request/reply, timeout handling, and cleanup.
- Tests exist for the client framing over stdio: `tests/test_mcp_stdio.py` (creates a temp echo server with one `echo(text)` tool).
- No wiring yet to expose MCP tools to any Agent/Runner. The worker currently uses an `EchoRunner` placeholder (`magent2/worker/__main__.py`).
- Reference docs: `docs/refs/mcp.md` summarizes stdio framing and the minimal flow; `docs/refs/openai-agents-sdk.md` for future runner wiring.

## Requirements (Issue #36)

- Add per-agent MCP server config (command/args/env); start/connect via stdio client.
- Discover tools and expose a safe subset to the agent.
- Include graceful timeouts/cleanup; skip tests if the demo MCP server is unavailable.
- Validate with `just check` (ruff, mypy, tests, markdownlint, etc.).

## Approach & design

Add an SDK-agnostic adapter layer under `magent2/tools/mcp/` reusing `MCPClient`. Frozen contracts (envelope + Bus) remain unchanged.

### 1) Per-agent configuration

Introduce a configuration loader that resolves MCP servers for a given agent from environment variables. Indexed per-server entries (N = 0,1,...):

- `AGENT_<AgentName>_MCP_<N>_CMD` (e.g., `npx`)
- `AGENT_<AgentName>_MCP_<N>_ARGS` (comma-separated args; empty allowed)
- `AGENT_<AgentName>_MCP_<N>_CWD` (optional working directory)
- `AGENT_<AgentName>_MCP_<N>_ENV_JSON` (JSON object string for a sanitized env; default `{}`)
- `AGENT_<AgentName>_MCP_<N>_ALLOW` (comma-separated allowlist of tool names; ONLY expose these if set)
- `AGENT_<AgentName>_MCP_<N>_BLOCK` (comma-separated blocklist of tool names)

Policy:

- Default-deny unless allowlist is present (recommended). If both allow and block set, exposure = allow − block.
- Only pass the explicit `env` provided; do not inherit parent environment by default.

Example precedence:

```text
ALLOW=echo,secret
BLOCK=secret
→ exposed: echo only
```

Implementation: `magent2/tools/mcp/config.py`

```python
# Sketch
from dataclasses import dataclass

@dataclass(slots=True)
class MCPServerConfig:
    command: str
    args: list[str]
    cwd: str | None
    env: dict[str, str]
    allow: set[str] | None
    block: set[str] | None

def load_agent_mcp_configs(agent_name: str) -> list[MCPServerConfig]:
    # Parse indexed env vars; split comma lists; parse ENV_JSON; return list
    ...
```

### 2) Gateway for discovery and invocation

Manage multiple configured servers, unify tool listing, and dispatch calls.

Implementation: `magent2/tools/mcp/gateway.py`

- Pydantic model `ToolInfo`:
  - `name: str`
  - `description: str | None`
  - `input_schema: dict[str, object]`

- `class MCPToolGateway`:
  - `start()`: spawn each server with `spawn_stdio_server(cmd, cwd=..., env=...)`, create `MCPClient`, `initialize()`.
  - `list_tools() -> list[ToolInfo]`: union of tools across servers; apply allow/block filtering per server; on name conflicts, first seen wins.
  - `call(name: str, arguments: dict[str, object] | None, timeout: float | None) -> dict[str, object]`: dispatch to the owner `MCPClient` via `tools/call`.
  - `close()`: idempotent; close all clients (sends `shutdown()` best-effort then terminates if needed).

Timeouts: rely on `MCPClient` defaults; accept per-call override propagated to `call_tool()`.

### 3) Registry entry point

Implementation: `magent2/tools/mcp/registry.py`

- `def load_for_agent(agent_name: str) -> MCPToolGateway | None`:
  - Load configs; return `None` if none.
  - Build gateway, `start()`, return it.

### 4) Exports

Update `magent2/tools/mcp/__init__.py` to export:

- `MCPServerConfig`, `load_agent_mcp_configs`
- `ToolInfo`, `MCPToolGateway`
- `load_for_agent`

## Safety

- Sanitized env; no implicit inheritance.
- Default-deny exposure unless explicitly allowed.
- Robust cleanup via `MCPClient.close()`; tolerate repeated calls.

## Testing plan (TDD)

Augment `tests/test_mcp_stdio.py` with gateway tests:

<<<<<<< HEAD
1. `test_gateway_lists_and_calls_filtered_tools`

- Temp server advertises `echo` and `secret` tools.
- Allowlist only `echo`; assert `list_tools()` exposes only `echo` and `call('echo', {text:'hi'})` returns `hi`.

2. `test_gateway_cleanup_idempotent`

- Create gateway, start, `close()`, `close()` again; no exception.
=======
1) Gateway lists and calls filtered tools
  - Temp server advertises `echo` and `secret` tools.
  - Allowlist only `echo`; assert `list_tools()` exposes only `echo` and `call('echo', {text:'hi'})` returns `hi`.

2) Gateway cleanup idempotent
  - Create gateway, start, `close()`, `close()` again; no exception.
>>>>>>> 72afa4a8

Optional demo server test (graceful skip):

Create `tests/test_mcp_demo_optional.py`:

- Probe availability (e.g., check `shutil.which("npx")`, then attempt to spawn `npx -y @modelcontextprotocol/server-memory --stdio`); on failure/timeout → `pytest.skip("demo MCP server unavailable")`.
- If available: `initialize`, `tools/list` smoke, then `close`.

Probe example:

```python
import shutil, subprocess, pytest

cmd = ["npx", "-y", "@modelcontextprotocol/server-memory", "--stdio"]
if shutil.which("npx") is None:
    pytest.skip("npx not available")
try:
    proc = subprocess.Popen(cmd, stdin=subprocess.PIPE, stdout=subprocess.PIPE, stderr=subprocess.PIPE)
    proc.terminate()
except Exception:
    pytest.skip("demo MCP server unavailable")
```

## Example env configuration

Agent `DevAgent`:

- `AGENT_DevAgent_MCP_0_CMD=npx`
- `AGENT_DevAgent_MCP_0_ARGS=-y,@modelcontextprotocol/server-memory,--stdio`
- `AGENT_DevAgent_MCP_0_ALLOW=echo,search`  (adjust to real tool names)

Filesystem variant:

- `AGENT_DevAgent_MCP_1_CMD=npx`
- `AGENT_DevAgent_MCP_1_ARGS=-y,@modelcontextprotocol/server-filesystem,--stdio,/path/to/dir`
- `AGENT_DevAgent_MCP_1_ALLOW=list,read`

Environment passing:

- Provide a sanitized, explicit environment per server with `AGENT_<AgentName>_MCP_<N>_ENV_JSON`:

```json
{
  "FOO": "bar",
  "LOG_LEVEL": "warning"
}
```

- Parent process environment is not inherited by default.

### MCPServerConfig quick reference

```text
MCPServerConfig {
  command: str
  args: list[str]
  cwd: str | None
  env: dict[str, str]
  allow: set[str] | None
  block: set[str] | None
}
```

## Internal references (offline)

- MCP stdio spec summary and example: `docs/refs/mcp.md`
- Local client: `magent2/tools/mcp/client.py`
- Existing client test: `tests/test_mcp_stdio.py`
- Quality gate: `just check`

## External commands (captured for offline use)

- Start demo memory server (stdio): `npx -y @modelcontextprotocol/server-memory --stdio`
- Start demo filesystem server (stdio): `npx -y @modelcontextprotocol/server-filesystem --stdio /path/to/dir`
- JSON-RPC methods used: `initialize`, `tools/list`, `tools/call`, `shutdown`

## Future runner alignment

Keep adapter SDK-agnostic. A future Agents SDK runner can map `ToolInfo` to the SDK’s function schema and dispatch calls through `MCPToolGateway.call()`.

## Risks & mitigations

- External demo servers missing → optional test skips.
- Process leaks → idempotent `close()`; best-effort `shutdown()`.
- Tool safety → default-deny; explicit allowlist required.

## Deliverables checklist

- [ ] `magent2/tools/mcp/config.py` with `MCPServerConfig` and `load_agent_mcp_configs()`
- [ ] `magent2/tools/mcp/gateway.py` with `ToolInfo` and `MCPToolGateway`
- [ ] `magent2/tools/mcp/registry.py` with `load_for_agent()`
- [ ] `magent2/tools/mcp/__init__.py` exports
- [ ] Gateway tests added to `tests/test_mcp_stdio.py`
- [ ] Optional demo test with graceful skip
- [ ] `just check` passes<|MERGE_RESOLUTION|>--- conflicted
+++ resolved
@@ -110,23 +110,12 @@
 
 Augment `tests/test_mcp_stdio.py` with gateway tests:
 
-<<<<<<< HEAD
-1. `test_gateway_lists_and_calls_filtered_tools`
-
-- Temp server advertises `echo` and `secret` tools.
-- Allowlist only `echo`; assert `list_tools()` exposes only `echo` and `call('echo', {text:'hi'})` returns `hi`.
-
-2. `test_gateway_cleanup_idempotent`
-
-- Create gateway, start, `close()`, `close()` again; no exception.
-=======
 1) Gateway lists and calls filtered tools
   - Temp server advertises `echo` and `secret` tools.
   - Allowlist only `echo`; assert `list_tools()` exposes only `echo` and `call('echo', {text:'hi'})` returns `hi`.
 
 2) Gateway cleanup idempotent
   - Create gateway, start, `close()`, `close()` again; no exception.
->>>>>>> 72afa4a8
 
 Optional demo server test (graceful skip):
 
