--- conflicted
+++ resolved
@@ -148,15 +148,11 @@
     return f"{status}\noutput:\n{summary_output}"
 ```
 
-<<<<<<< HEAD
+Notes:
+
+- The example above shows a plain function; to expose as an Agents SDK function tool, decorate or wrap per the SDK API. Keep the underlying logic separate so tests can target `terminal_run` directly without requiring the SDK import.
+
 ## SDK offline quick reference (OpenAI Agents SDK 0.2.11)
-=======
-Notes:
-
-- The example above shows a plain function; to expose as an Agents SDK function tool, decorate or wrap per the SDK API. Keep the underlying logic separate so tests can target `terminal_run` directly without requiring the SDK import.
-
-### SDK offline quick reference (OpenAI Agents SDK 0.2.11)
->>>>>>> fed83a03
 
 This section is a minimal, self-contained reference so you can wire function tools without internet:
 
@@ -213,17 +209,13 @@
 )
 ```
 
-<<<<<<< HEAD
-## Tests (TDD additions)
-=======
 Notes:
 
 - The decorator inspects function signature and docstring to build the tool schema automatically.
 - Tool functions should return compact outputs (e.g., short strings) to keep model context efficient.
 - Use our wrapper’s policy controls via environment variables listed above.
 
-### Tests (TDD additions)
->>>>>>> fed83a03
+## Tests (TDD additions)
 
 - Add `tests/test_terminal_function_tools.py` covering:
   1. Disallowed command raises/blocks via wrapper (`TERMINAL_ALLOWED_COMMANDS` unset or missing entry).
@@ -233,12 +225,6 @@
   5. Optional: if SDK decorator is confirmed and lightweight, assert a function-tool schema is generated with the expected parameters (skip if SDK unavailable).
 
 ### Testing notes
-
-<<<<<<< HEAD
-=======
-Testing notes:
-
->>>>>>> fed83a03
 - Reuse `tmp_path` and pattern from `tests/test_terminal_tool.py` where helpful.
 - Use `monkeypatch.setenv` to configure env per test to avoid cross-test contamination.
 
