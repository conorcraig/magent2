# Handover: Expose Terminal tool as Agents SDK function tools (#34)

Owner: next agent picking up Issue #34

## Context

- Goal: Wrap `TerminalTool` as OpenAI Agents SDK function tools with policy guardrails: allowlist, timeout, output caps, and output redaction.
- Contracts v1 are frozen; this work is scoped to tools only. Do not change event shapes or message envelopes.
- Current code:
  - `magent2/tools/terminal/tool.py` implements `TerminalTool` with allowlist, timeout, sanitized env, and byte-capped combined output.
  - Tests cover tool basics: allowlist, timeout, output cap, sanitized env (`tests/test_terminal_tool.py`).
  - Observability includes a redaction helper for logging metadata keys (`magent2/observability/__init__.py`) but not for arbitrary output text.
- References: see `docs/refs/openai-agents-sdk.md` (SDK docs index) and upstream docs site; also `docs/refs/subprocess.md`.

## Deliverables

- Agents SDK-compatible "function tools" for terminal execution that enforce policy configured via environment variables.
- Concise textual outputs for the model (redacted and truncated), separate from the lower-level byte cap in `TerminalTool`.
- Tests validating policy enforcement, truncation, and redaction behavior at the function-tool layer.

## High-level design

1. Function-tools module

- Add `magent2/tools/terminal/function_tools.py` exporting function tools that the Agents SDK can register.
- Provide a thin wrapper around `TerminalTool.run` that:
  - Loads policy from environment (safe defaults).
  - Calls `TerminalTool.run` (enforces allowlist/timeout/output byte cap).
  - Redacts sensitive substrings and regex patterns from the resulting text.
  - Produces a concise string summary for the model with an additional character cap to keep responses short.

1. Policy configuration (environment)

- Env vars (all optional; safe defaults shown):
  - `TERMINAL_ALLOWED_COMMANDS` (comma-separated). Default: empty (no commands allowed unless explicitly set). Tests set this.
  - `TERMINAL_TIMEOUT_SECONDS` (float). Default: `5.0`.
  - `TERMINAL_OUTPUT_CAP_BYTES` (int). Default: `8192` (matches `TerminalTool`).
  - `TERMINAL_FUNCTION_OUTPUT_MAX_CHARS` (int). Default: `1000` (final string returned to the model).
  - `TERMINAL_REDACT_SUBSTRINGS` (comma-separated). Default: empty.
  - `TERMINAL_REDACT_PATTERNS` (comma-separated regex). Default: include safe built-ins (see below).

- Built-in redaction patterns (always applied):
  - OpenAI-like API keys: `sk-[A-Za-z0-9_-]{10,}`
  - Common tokens/keys (case-insensitive): `api_key\s*[:=]`, `authorization\s*[:=]`, `token\s*[:=]`, `password\s*[:=]`, `secret\s*[:=]`

1. Function-tool surface (proposed)

- One primary tool to start:
  - `terminal_run(command: str, cwd: str | None = None) -> str`
    - Description: "Execute an allowed command non-interactively and return concise output."
    - Behavior: enforce allowlist/timeout; redact substrings/patterns; return short textual summary with first N characters of combined stdout/stderr; include status (`ok`, `exit`, `timeout`, `truncated`).

- Return format (string), example:
  - `"ok=true exit=0 timeout=false truncated=true\noutput:\n<redacted+truncated text>"`

- Registration with the Agents SDK:
  - Decorate or wrap as an SDK function tool (exact import path to confirm against docs; see "Open questions").
  - Export via package `__init__` for easy import into the runner wiring later.

## File changes (planned)

- Add: `magent2/tools/terminal/function_tools.py`
- Edit: `magent2/tools/terminal/__init__.py` to export `terminal_run` (and policy loader if needed)
- Add tests: `tests/test_terminal_function_tools.py`

## Implementation sketch

```python
# magent2/tools/terminal/function_tools.py
from __future__ import annotations

import os, re
from dataclasses import dataclass
from typing import Any

from .tool import TerminalTool


@dataclass
class TerminalPolicy:
    allowed_commands: list[str]
    timeout_seconds: float
    output_cap_bytes: int
    function_output_max_chars: int
    redact_substrings: list[str]
    redact_patterns: list[str]


def _load_policy_from_env() -> TerminalPolicy:
    def _split_csv(name: str) -> list[str]:
        v = os.getenv(name, "").strip()
        return [s for s in [x.strip() for x in v.split(",")] if s]

    allowed = _split_csv("TERMINAL_ALLOWED_COMMANDS")  # default: none
    timeout = float(os.getenv("TERMINAL_TIMEOUT_SECONDS", "5.0"))
    cap_bytes = int(os.getenv("TERMINAL_OUTPUT_CAP_BYTES", "8192"))
    max_chars = int(os.getenv("TERMINAL_FUNCTION_OUTPUT_MAX_CHARS", "1000"))
    substrings = _split_csv("TERMINAL_REDACT_SUBSTRINGS")
    patterns = _split_csv("TERMINAL_REDACT_PATTERNS")
    # Built-in patterns (append)
    patterns += [
        r"sk-[A-Za-z0-9_-]{10,}",
        r"(?i)(api_key|authorization|token|password|secret)\s*[:=]",
    ]
    return TerminalPolicy(
        allowed_commands=allowed,
        timeout_seconds=timeout,
        output_cap_bytes=cap_bytes,
        function_output_max_chars=max_chars,
        redact_substrings=substrings,
        redact_patterns=patterns,
    )


def _redact_text(text: str, substrings: list[str], patterns: list[str]) -> str:
    out = text
    for s in substrings:
        if s:
            out = out.replace(s, "[REDACTED]")
    for pat in patterns:
        try:
            out = re.sub(pat, "[REDACTED]", out)
        except re.error:
            # Ignore invalid patterns from config
            continue
    return out


def terminal_run(command: str, cwd: str | None = None) -> str:
    """Execute an allowed command non-interactively and return concise output.

    Returns a short, redacted, truncated string summary suitable for LLM consumption.
    """
    p = _load_policy_from_env()
    tool = TerminalTool(
        allowed_commands=p.allowed_commands,
        timeout_seconds=p.timeout_seconds,
        output_cap_bytes=p.output_cap_bytes,
    )
    res: dict[str, Any] = tool.run(command, cwd=cwd)

    combined = res.get("stdout", "")
    combined = _redact_text(combined, p.redact_substrings, p.redact_patterns)
    # Secondary char-cap for the final text returned to the model
    summary_output = combined[: p.function_output_max_chars]

    status = f"ok={bool(res.get('ok'))} exit={res.get('exit_code')} timeout={bool(res.get('timeout'))} truncated={bool(res.get('truncated'))}"
    return f"{status}\noutput:\n{summary_output}"
```

Notes:

- The example above shows a plain function; to expose as an Agents SDK function tool, decorate or wrap per the SDK API. Keep the underlying logic separate so tests can target `terminal_run` directly without requiring the SDK import.

## SDK offline quick reference (OpenAI Agents SDK 0.2.11)

This section is a minimal, self-contained reference so you can wire function tools without internet:

- Imports (common):
  - `from agents import Agent` — core Agent class
  - `from agents import function_tool` — decorator to register Python functions as tools

- Define a function tool using the decorator (type hints + docstring inform schema/description):

```python
from agents import function_tool

@function_tool
def terminal_run(command: str, cwd: str | None = None) -> str:
    """Execute an allowed command non-interactively and return concise output.

    Args:
        command: Full command line (first token must be allowlisted by policy).
        cwd: Optional working directory.

    Returns:
        Short, redacted and truncated combined stdout/stderr with status line.
    """
    # call into magent2.tools.terminal.function_tools.terminal_run
    # note: keep actual logic in our wrapper so this decorated version is thin
    from magent2.tools.terminal.function_tools import terminal_run as _impl
    return _impl(command, cwd)
```

- Optional error handling: the decorator supports an error callback to transform exceptions into a tool response instead of crashing the run:

```python
from agents import function_tool

def _tool_error(e: Exception) -> str:
    return f"error: {type(e).__name__}: {e}"[:200]

@function_tool(failure_error_function=_tool_error)
def terminal_run(...):
    ...
```

- Register tools on an Agent:

```python
from agents import Agent

agent = Agent(
    name="DevAgent",
    instructions=(
        "You are a helpful developer agent. Use tools cautiously and prefer concise outputs."
    ),
    tools=[terminal_run],  # decorated function(s)
)
```

Notes:

- The decorator inspects function signature and docstring to build the tool schema automatically.
- Tool functions should return compact outputs (e.g., short strings) to keep model context efficient.
- Use our wrapper’s policy controls via environment variables listed above.

## Tests (TDD additions)

- Add `tests/test_terminal_function_tools.py` covering:
  1. Disallowed command raises/blocks via wrapper (`TERMINAL_ALLOWED_COMMANDS` unset or missing entry).
  2. Timeout respected: set `TERMINAL_TIMEOUT_SECONDS=0.5` and run a sleep command via `bash -lc 'sleep 5'`.
  3. Truncation: set small `TERMINAL_OUTPUT_CAP_BYTES` and verify `summary_output` length ≤ `TERMINAL_FUNCTION_OUTPUT_MAX_CHARS` and byte-cap is enforced by `TerminalTool`.
  4. Redaction: set `TERMINAL_REDACT_SUBSTRINGS` to include a marker printed by the command; ensure `[REDACTED]` appears and the raw token does not. Also verify built-in `sk-...` pattern masking.
  5. Optional: if SDK decorator is confirmed and lightweight, assert a function-tool schema is generated with the expected parameters (skip if SDK unavailable).

<<<<<<< HEAD
Testing notes:

=======
### Testing notes
>>>>>>> f57d10f1
- Reuse `tmp_path` and pattern from `tests/test_terminal_tool.py` where helpful.
- Use `monkeypatch.setenv` to configure env per test to avoid cross-test contamination.

## Wiring (follow-up)

- The runner wiring to actually register these function tools with a real SDK Agent is a small follow-up once Issue #33 lands. The wrappers are self-contained and can be imported and provided to the Agent configuration.

## Risks and mitigations

- SDK API surface for function tools might differ (decorator name/import path). Keep the core wrapper function independent from SDK and add the decorator in a thin layer once verified.
- Excessive outputs: enforced at two levels (byte-cap in `TerminalTool`, char-cap in returned string). Tests validate both where applicable.
- Redaction overreach: configurable via env; invalid regex patterns are ignored to avoid runtime failures.

## Validation

- Local quality gate: `just check` (format, lint, types, complexity, secrets, tests).
- Manual smoke: set `TERMINAL_ALLOWED_COMMANDS=echo` then call `terminal_run("echo hello")` from a small harness; confirm concise, redacted output and `ok=true`.

## Open questions (leave for implementor)

- Confirm the exact Agents SDK function-tool decorator and import path for version `openai-agents>=0.2.11`. Likely candidates (check docs site referenced by `docs/refs/openai-agents-sdk.md`):
  - A decorator in a `tool` or `function_schema` module.
  - A factory that wraps a Python function into a Tool object.
- Once confirmed, apply the decorator to `terminal_run` (or a thin wrapper) and export it.

## Next steps for you

1. Implement `function_tools.py` and tests per the sketch; keep contracts untouched.
2. Verify SDK decorator import path and decorate `terminal_run` accordingly.
3. Export from `magent2/tools/terminal/__init__.py` and wire into the SDK Agent in the runner once #33 is in place.
4. Validate with `just check`.<|MERGE_RESOLUTION|>--- conflicted
+++ resolved
@@ -224,12 +224,7 @@
   4. Redaction: set `TERMINAL_REDACT_SUBSTRINGS` to include a marker printed by the command; ensure `[REDACTED]` appears and the raw token does not. Also verify built-in `sk-...` pattern masking.
   5. Optional: if SDK decorator is confirmed and lightweight, assert a function-tool schema is generated with the expected parameters (skip if SDK unavailable).
 
-<<<<<<< HEAD
-Testing notes:
-
-=======
 ### Testing notes
->>>>>>> f57d10f1
 - Reuse `tmp_path` and pattern from `tests/test_terminal_tool.py` where helpful.
 - Use `monkeypatch.setenv` to configure env per test to avoid cross-test contamination.
 
