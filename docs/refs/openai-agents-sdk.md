--- conflicted
+++ resolved
@@ -1,10 +1,6 @@
-<<<<<<< HEAD
-# OpenAI Agents SDK reference (offline quick links)
-=======
 # OpenAI Agents SDK — Local Reference Index
 
 You must search this docs reference page to find info, it is very extensive, has many useful examples
->>>>>>> f57d10f1
 
 <https://openai.github.io/openai-agents-python/>
 
@@ -163,32 +159,19 @@
 ## Mapping guidance (for magent2 v1 events)
 
 - raw_response_event + `ResponseTextDeltaEvent.delta` → TokenEvent(text=delta, index++)
-<<<<<<< HEAD
-- run_item_stream_event (tool invocation) → ToolStepEvent(name="tool_name", args={...})
-- run_item_stream_event (tool result) → ToolStepEvent(name="tool_name", result_summary="...")
-- final assistant message or end-of-stream → OutputEvent(text="final_text", usage=? if available)
-=======
 - run_item_stream_event (tool invocation) → ToolStepEvent(name=`tool`, args=`dict`)
 - run_item_stream_event (tool result) → ToolStepEvent(name=`tool`, result_summary=`short`)
 - final assistant message or end-of-stream → OutputEvent(text=<final_text>, usage=? if available)
->>>>>>> f57d10f1
 
 ## Sessions (conversation memory)
 
 - Pass a session object to preserve history across runs: `Runner.run_streamed(agent, input=..., session=session)`.
 - If available in your installed version, a persistent session can be imported as:
 
-<<<<<<< HEAD
-  ```python
-  from agents.extensions.memory.sqlalchemy_session import SQLAlchemySession  # if present
-  session = SQLAlchemySession("sqlite:///./agents.db", key="conv_123")
-  ```
-=======
 ```python
 from agents.extensions.memory.sqlalchemy_session import SQLAlchemySession  # if present
 session = SQLAlchemySession("sqlite:///./agents.db", key="conv_123")
 ```
->>>>>>> f57d10f1
 
 - If unavailable, keep an in-memory dict keyed by `conversation_id` and reuse the same object (or `None`) consistently.
 
