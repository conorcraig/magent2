--- conflicted
+++ resolved
@@ -168,17 +168,10 @@
 - Pass a session object to preserve history across runs: `Runner.run_streamed(agent, input=..., session=session)`.
 - If available in your installed version, a persistent session can be imported as:
 
-<<<<<<< HEAD
-  ```python
-  from agents.extensions.memory.sqlalchemy_session import SQLAlchemySession  # if present
-  session = SQLAlchemySession("sqlite:///./agents.db", key="conv_123")
-  ```
-=======
 ```python
 from agents.extensions.memory.sqlalchemy_session import SQLAlchemySession  # if present
 session = SQLAlchemySession("sqlite:///./agents.db", key="conv_123")
 ```
->>>>>>> 72afa4a8
 
 - If unavailable, keep an in-memory dict keyed by `conversation_id` and reuse the same object (or `None`) consistently.
 
